.nickname-form {
  width: 384px;
  padding: $space-xlarge $space-xlarge;
  max-width: 90%;
  border-radius: $radius-large;
<<<<<<< HEAD
  border: 2px solid $blue-600;
  &__title {
    color: $blue-700;
    font-size: $font-size-header-4;
    line-height: $line-height-header-4;
=======
  box-shadow: 0px 8px 8px -4px #10182808;
  box-shadow: 0px 20px 24px -4px #10182814;
  background-color: $white;

  &__header {
    display: flex;
    align-items: center;
    justify-content: center;
    gap: $space-xsmall;
    font-family: var(--font-space-grotesk);
    color: $black;
    font-size: $font-size-header-3;
    font-weight: $font-size-header-3;
    margin-bottom: $space-xlarge;
  }
  &__title {
    color: $title-color;
    font-size: $font-size-paragraph-2;
    line-height: $line-height-header-3;
>>>>>>> 6a4aa5ed
    font-weight: $semibold;
  }
  &__input-wrapper {
    display: flex;
    align-items: center;
    justify-content: center;
    flex-direction: column;
  }
  &__divider {
    display: flex;
    align-items: center;

    &::before,
    &::after {
      content: "";
      flex: 1;
      height: 1px;
      background-color: $gray-200;
    }
  }

  &__label-enter-room {
    color: #475467;
    font-weight: $light;
    font-size: $font-size-paragraph-3;
    line-height: $line-height-paragraph-3;
    flex-shrink: 0;
    margin: 0 $space-small;
  }
  &__label-select-grooming {
    color: #475467;
    font-weight: 500;
    font-size: $font-size-paragraph-4;
    flex-shrink: 0;
    margin: 0 $space-small;
    line-height: 20px;
  }
  &__input {
    padding: $space-small $space-large;
    margin: $space-base 0;
    border: 1px solid $gray-100;
    border-radius: $radius-small;
    font-size: $font-size-paragraph-4;
    line-height: $line-height-paragraph-4;
    font-weight: $regular;
    width: 100%;
  }
  &__input:focus {
    outline: none;
  }
  &__grooming-options {
    margin-top: $space-xlarge;
    display: flex;
    align-items: center;
    overflow: hidden;
    border-radius: $radius-medium;
    border: 1px solid $gray-300;
    position: relative;

    &.divider::after {
      content: "";
      position: absolute;
      left: 50%;
      top: 0;
      width: 1px;
      height: 100%;
      background-color: $gray-300;
    }
  }
  &__grooming-option {
    border: 1px solid transparent;
    flex: 1;
    background-color: $white;
    padding: 10px $space-large;
    align-items: center;
    justify-content: space-between;
    font-size: $font-size-paragraph-4;
    line-height: $line-height-paragraph-4;
    font-weight: $medium;
    cursor: pointer;
    position: relative;

    p {
      font-weight: $semibold;
    }

    &:hover {
      background-color: #f9fafb;
      transition: all 0.2s ease-in-out;
    }

    &.selected {
      background-color: #7f56d9;

      p {
        color: $white;
      }
    }
  }
  &__grooming-option:hover {
    cursor: pointer;
  }
  &__error-message {
    margin-top: $space-large;
    font-size: $font-size-paragraph-4;
    line-height: $line-height-paragraph-4;
    font-weight: $regular;
    color: $red-700;
  }
  &__button {
    display: inline-block;
    margin-top: $space-base;
    padding: $space-small;
    color: $white;
    background-color: #7656cc;
    font-size: $font-size-paragraph-2;
    line-height: $line-height-paragraph-2;
    font-weight: $medium;
    border-radius: $radius-large;
    border: none;
    width: 100%;
    cursor: pointer;
    font-family: var(--font-inter);
  }

  &__info-message {
    margin-top: $space-large;
    font-size: $font-size-paragraph-4;
    line-height: $line-height-paragraph-4;
    font-weight: $semibold;
    color: $gray-800;
  }
}<|MERGE_RESOLUTION|>--- conflicted
+++ resolved
@@ -3,13 +3,6 @@
   padding: $space-xlarge $space-xlarge;
   max-width: 90%;
   border-radius: $radius-large;
-<<<<<<< HEAD
-  border: 2px solid $blue-600;
-  &__title {
-    color: $blue-700;
-    font-size: $font-size-header-4;
-    line-height: $line-height-header-4;
-=======
   box-shadow: 0px 8px 8px -4px #10182808;
   box-shadow: 0px 20px 24px -4px #10182814;
   background-color: $white;
@@ -29,7 +22,6 @@
     color: $title-color;
     font-size: $font-size-paragraph-2;
     line-height: $line-height-header-3;
->>>>>>> 6a4aa5ed
     font-weight: $semibold;
   }
   &__input-wrapper {
