--- conflicted
+++ resolved
@@ -21,8 +21,8 @@
   #ced3e8 101.29%
 );
 
-$primary-700: #6941C6;
-$primary-600: #7F56D9;
+$primary-700: #6941c6;
+$primary-600: #7f56d9;
 
 $title-color: #101828;
 
@@ -45,7 +45,7 @@
 $gray-600: #475467;
 $gray-500: #76848c;
 $gray-400: #939ea4;
-$gray-300: #D0D5DD;
+$gray-300: #d0d5dd;
 $gray-200: #cdd1d4;
 $gray-100: #e9ebec;
 $gray-50: #fbfbfd;
@@ -59,22 +59,19 @@
 $yellow-200: #fff2d2;
 $yellow-100: #fff6e0;
 
-$primary-50: #F9F5FF;
-$primary-200: #E9D7FE;
-$primary-600: #7F56D9;
-$primary-700: #6941C6;
+$primary-50: #f9f5ff;
+$primary-200: #e9d7fe;
+$primary-600: #7f56d9;
+$primary-700: #6941c6;
 
-$purple-50: #F4F3FF;
-$purple-200: #D9D6FE;
-$purple-600: #6938EF;
+$purple-50: #f4f3ff;
+$purple-200: #d9d6fe;
+$purple-600: #6938ef;
+$purple-700: #6941c6;
 
-<<<<<<< HEAD
-$purple-700: #6941c6;
-=======
-$success-500: #17B26A;
+$success-500: #17b26a;
 
-$red-700: #DC2626;
->>>>>>> 1732f57b
+$red-700: #dc2626;
 
 // font size
 $font-size-header-1: 60px;
