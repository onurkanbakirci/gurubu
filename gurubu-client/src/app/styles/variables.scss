--- conflicted
+++ resolved
@@ -12,6 +12,7 @@
 
 // colors
 $white: #ffffff;
+$body-color: $white;
 $body-color: $white;
 $voting-card-color: linear-gradient(
   180deg,
@@ -33,12 +34,7 @@
 $blue-200: #bac3e5;
 $blue-100: #e7ecff;
 
-<<<<<<< HEAD
 $gray-900: #101828;
-=======
-
-$gray-900: #141719;
->>>>>>> 6a4aa5ed
 $gray-800: #393e41;
 $gray-700: #454e54;
 $gray-600: #475467;
@@ -57,11 +53,7 @@
 
 $red-700: #dc2626;
 
-<<<<<<< HEAD
 $purple-700: #6941c6;
-=======
-
->>>>>>> 6a4aa5ed
 
 // font size
 $font-size-header-1: 60px;
@@ -114,6 +106,7 @@
 $space-xxlarge: 32px;
 $space-xxxlarge: 48px;
 $space-xxxxlarge: 96px;
+$space-xxxxlarge: 96px;
 
 // radius
 
