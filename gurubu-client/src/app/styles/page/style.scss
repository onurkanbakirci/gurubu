@import "../variables.scss";
@import "../mixins.scss";

<<<<<<< HEAD
// Sections
@import "./hero-section.scss";
=======
@import "./greeting.scss";
@import "./howto.scss";
@import "./testimonial.scss";

main {
  min-height: 100vh;
  display: flex;
  flex-direction: column;
}
>>>>>>> 6a4aa5ed
<|MERGE_RESOLUTION|>--- conflicted
+++ resolved
@@ -1,17 +1,6 @@
 @import "../variables.scss";
 @import "../mixins.scss";
 
-<<<<<<< HEAD
 // Sections
 @import "./hero-section.scss";
-=======
-@import "./greeting.scss";
-@import "./howto.scss";
-@import "./testimonial.scss";
-
-main {
-  min-height: 100vh;
-  display: flex;
-  flex-direction: column;
-}
->>>>>>> 6a4aa5ed
+@import "./testimonial.scss";