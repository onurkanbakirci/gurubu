@import "../variables.scss";
@import "../mixins.scss";

<<<<<<< HEAD
@import "./greeting.scss";
@import "./howto.scss";
@import "./testimonial.scss";
@import "./pricing.scss";

main {
  min-height: 100vh;
  display: flex;
  flex-direction: column;
}
=======
// Sections
@import "./hero-section.scss";
@import "./testimonial.scss";
>>>>>>> 1a1a5df1
<|MERGE_RESOLUTION|>--- conflicted
+++ resolved
@@ -1,9 +1,8 @@
 @import "../variables.scss";
 @import "../mixins.scss";
 
-<<<<<<< HEAD
-@import "./greeting.scss";
-@import "./howto.scss";
+// Sections
+@import "./hero-section.scss";
 @import "./testimonial.scss";
 @import "./pricing.scss";
 
@@ -11,9 +10,4 @@
   min-height: 100vh;
   display: flex;
   flex-direction: column;
-}
-=======
-// Sections
-@import "./hero-section.scss";
-@import "./testimonial.scss";
->>>>>>> 1a1a5df1
+}