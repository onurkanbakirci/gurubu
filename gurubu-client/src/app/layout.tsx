import type { Metadata } from "next";
<<<<<<< HEAD
import { Inter } from "next/font/google";
import "@/styles/globals.scss";
=======
import { Inter, Space_Grotesk } from "next/font/google";
import classNames from "classnames";
import "./styles/globals.scss";
>>>>>>> 6a4aa5ed

const inter = Inter({ subsets: ["latin"], variable: '--font-inter' });
const spaceGrotesk = Space_Grotesk({ subsets: ["latin"], variable: '--font-space-grotesk' });

export const metadata: Metadata = {
  title: "Gurubu | Simple, fast and practical grooming",
  description: "Simple, fast and practical grooming.",
};

export default function RootLayout({
  children,
}: {
  children: React.ReactNode;
}) {
  return (
    <html lang="en">
      <head>
        <link rel="icon" href="/gamepad.svg" type="image/x-icon" sizes="7x10" />
      </head>
      <body className={classNames([inter.className, spaceGrotesk.variable, inter.variable])}>{children}</body>
    </html>
  );
}<|MERGE_RESOLUTION|>--- conflicted
+++ resolved
@@ -1,12 +1,7 @@
 import type { Metadata } from "next";
-<<<<<<< HEAD
-import { Inter } from "next/font/google";
-import "@/styles/globals.scss";
-=======
 import { Inter, Space_Grotesk } from "next/font/google";
 import classNames from "classnames";
-import "./styles/globals.scss";
->>>>>>> 6a4aa5ed
+import "@/styles/globals.scss";
 
 const inter = Inter({ subsets: ["latin"], variable: '--font-inter' });
 const spaceGrotesk = Space_Grotesk({ subsets: ["latin"], variable: '--font-space-grotesk' });
