--- conflicted
+++ resolved
@@ -1,25 +1,15 @@
 import Footer from "./components/common/footer";
 import Navbar from "./components/common/navbar";
-<<<<<<< HEAD
 import HeroSection from "./components/page/heroSection";
-=======
-import Greeting from "./components/page/greeting";
-import Howto from "./components/page/howto";
 import Testimonial from "./components/page/testimonial";
->>>>>>> 6a4aa5ed
 import "./styles/page/style.scss";
 
 export default function Home() {
   return (
     <main>
       <Navbar />
-<<<<<<< HEAD
       <HeroSection />
-=======
-      <Greeting />
-      <Howto />
       {/*  <Testimonial /> */}
->>>>>>> 6a4aa5ed
       <Footer />
     </main>
   );
