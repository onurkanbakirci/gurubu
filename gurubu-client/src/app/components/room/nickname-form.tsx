"use client";

<<<<<<< HEAD
import { SetStateAction, useEffect, useRef, useState } from "react";
import { RoomService } from "@/services/roomService";
=======
import { SetStateAction, useEffect, useMemo, useRef, useState } from "react";
import { RoomService } from "../../services/roomService";
>>>>>>> 6a4aa5ed
import Image from "next/image";
import classNames from "classnames";
import { GroomingType } from "../../shared/enums";

interface IProps {
  roomId?: string;
}

const defaultNickname = () => {
  return (
    (typeof window !== "undefined" &&
      window.localStorage.getItem("nickname")) ||
    ""
  );
};




// If roomId is provided, then the user is joining a room.
const NicknameForm = ({ roomId }: IProps) => {
  const [nickname, setNickname] = useState(defaultNickname);
  const [groomingType, setGroomingType] = useState<GroomingType>(GroomingType.PlanningPoker);

  const [loading, setLoading] = useState(false);
  const inputRef = useRef<HTMLInputElement | null>(null);


  const roomService = new RoomService(process.env.NEXT_PUBLIC_API_URL || "");

  const handleNicknameChange = (e: {
    target: { value: SetStateAction<string> };
  }) => {
    if (e.target.value.length < 17) {
      setNickname((e.target.value as string).trim());
    }
  };

  const handleCreateRoomButtonClick = async () => {
    setLoading(true);

    const trimmedNickName = nickname.trim();
    if (trimmedNickName === "") {
      return;
    }
    localStorage.setItem("nickname", trimmedNickName);

    const payload = {
      nickName: trimmedNickName,
      // TODO?: Actually, backend api should be accept string value for groomingType
      groomingType: groomingType === 'PlanningPoker' ? "0" : "1"
    };
    const response = await roomService.createRoom(payload);

    if (!response) {
      return;
    }

    let lobby = JSON.parse(localStorage.getItem("lobby") || "{}");

    if (!Object.keys(lobby).length) {
      const lobbyContent = {
        state: {
          rooms: {
            [response.roomID]: response,
          },
        },
      };
      lobby = lobbyContent;
      localStorage.setItem("lobby", JSON.stringify(lobbyContent));
    }

    lobby.state.rooms[response.roomID] = response;
    localStorage.setItem("lobby", JSON.stringify(lobby));

    window.location.assign(`/room/${response.roomID}`);
  };

  const handleJoinRoomButtonClick = async () => {
    setLoading(true);
    const trimmedNickName = nickname.trim();
    if (trimmedNickName === "" || !roomId) {
      return;
    }
    localStorage.setItem("nickname", trimmedNickName);
    const payload = { nickName: trimmedNickName };
    const response = await roomService.join(roomId, payload);

    if (!response) {
      return;
    }

    let lobby = JSON.parse(localStorage.getItem("lobby") || "{}");

    if (!Object.keys(lobby).length) {
      const lobbyContent = {
        state: {
          rooms: {
            [response.roomID]: response,
          },
        },
      };
      lobby = lobbyContent;
      localStorage.setItem("lobby", JSON.stringify(lobbyContent));
    }

    lobby.state.rooms[response.roomID] = response;
    localStorage.setItem("lobby", JSON.stringify(lobby));

    window.location.assign(`/room/${response.roomID}`);
  };


  const connectionButtonText = () => {
    if (loading && roomId) {
      return "Joining Room...";
    }
    if (loading && !roomId) {
      return "Creating Room...";
    }
    return roomId ? "Join Room" : "Create Room";
  };

  useEffect(() => {
    if (!inputRef.current) {
      return;
    }

    inputRef.current.focus();

    inputRef.current.setSelectionRange(
      inputRef.current.value.length,
      inputRef.current.value.length
    );
  }, []);

  return (
    <div className="nickname-form">
      <h1 className="nickname-form__header">
        <Image
          priority
          src="/logo.svg"
          alt="logo"
          width={30}
          height={30}
        />
        GuruBu</h1>
      <h1 className="nickname-form__title">Welcome to Gurubu</h1>
      <div className="nickname-form__action-wrapper">
        <div className="nickname-form__input-wrapper">
          <label htmlFor="nickname-input" className="nickname-form__label-enter-room">
            To enter the room, choose a nickname.
          </label>
          <input
            id="nickname-input"
            ref={inputRef}
            className="nickname-form__input"
            placeholder="Enter your nickname"
            value={nickname}
            onChange={handleNicknameChange}
          />
        </div>
        {!roomId && (
          <div className="nickname-form__divider">
            <label className="nickname-form__label-select-grooming">
              And select a grooming type.
            </label>
          </div>
        )}
        {!roomId && (
          <div className="nickname-form__grooming-options divider">
            <button
              className={classNames("nickname-form__grooming-option", {
                selected: groomingType === GroomingType.PlanningPoker,
              })}
              onClick={() => setGroomingType(GroomingType.PlanningPoker)}
            >
              <p>Planning Poker</p>
            </button>
            <button
              className={classNames("nickname-form__grooming-option", {
                selected: groomingType === GroomingType.ScoreGrooming,
              })}
              onClick={() => setGroomingType(GroomingType.ScoreGrooming)}
            >

              <p>Score Grooming</p>
            </button>
          </div>
        )}

        <button
          className="nickname-form__button"
          onClick={
            roomId ? handleJoinRoomButtonClick : handleCreateRoomButtonClick
          }
        >
          {connectionButtonText()}
        </button>

      </div>
    </div>
  );
};

export default NicknameForm;<|MERGE_RESOLUTION|>--- conflicted
+++ resolved
@@ -1,15 +1,10 @@
 "use client";
 
-<<<<<<< HEAD
 import { SetStateAction, useEffect, useRef, useState } from "react";
 import { RoomService } from "@/services/roomService";
-=======
-import { SetStateAction, useEffect, useMemo, useRef, useState } from "react";
-import { RoomService } from "../../services/roomService";
->>>>>>> 6a4aa5ed
 import Image from "next/image";
 import classNames from "classnames";
-import { GroomingType } from "../../shared/enums";
+import { GroomingType } from "@/shared/enums";
 
 interface IProps {
   roomId?: string;
